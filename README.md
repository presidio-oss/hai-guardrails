--- conflicted
+++ resolved
@@ -278,11 +278,9 @@
 
 ```typescript
 import { piiGuard, SelectionType } from '@presidio-dev/hai-guardrails'
-
-<<<<<<< HEAD
+import { piiGuard, SelectionType } from '@presidio-dev/hai-guardrails'
+
 // Default mode (redact)
-=======
->>>>>>> 21b69167
 const piiGuard = piiGuard({
 	selection: SelectionType.All, // Check all messages
 })
@@ -336,11 +334,9 @@
 
 ```typescript
 import { secretGuard, SelectionType } from '@presidio-dev/hai-guardrails'
-
-<<<<<<< HEAD
+import { secretGuard, SelectionType } from '@presidio-dev/hai-guardrails'
+
 // Default mode (redact)
-=======
->>>>>>> 21b69167
 const secretGuard = secretGuard({
 	selection: SelectionType.All, // Check all messages
 })
