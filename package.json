--- conflicted
+++ resolved
@@ -1,7 +1,6 @@
 {
-<<<<<<< HEAD
 	"name": "@presidio-dev/hai-guardrails",
-	"version": "1.5.6",
+	"version": "1.6.0",
 	"description": "A set of guards for LLM Apps",
 	"main": "./dist/index.cjs",
 	"module": "./dist/index.js",
@@ -72,78 +71,4 @@
 	"dependencies": {
 		"string-similarity": "^4.0.4"
 	}
-=======
-  "name": "@presidio-dev/hai-guardrails",
-  "version": "1.6.0",
-  "description": "A set of guards for LLM Apps",
-  "main": "./dist/index.cjs",
-  "module": "./dist/index.js",
-  "types": "./dist/index.d.ts",
-  "type": "module",
-  "exports": {
-    "types": "./dist/index.d.ts",
-    "import": "./dist/index.js",
-    "require": "./dist/index.cjs"
-  },
-  "license": "MIT",
-  "files": [
-    "dist",
-    "README.md"
-  ],
-  "publishConfig": {
-    "access": "public"
-  },
-  "repository": {
-    "type": "git",
-    "url": "git+https://github.com/presidio-oss/hai-guardrails.git"
-  },
-  "keywords": [
-    "presidio",
-    "guardrails",
-    "llm",
-    "hai",
-    "redaction",
-    "security",
-    "defence",
-    "governance",
-    "guards",
-    "human-ai",
-    "prompt-injection",
-    "llm-guardrails",
-    "halucination"
-  ],
-  "author": "Presidio",
-  "scripts": {
-    "build": "bun run build.ts",
-    "prepublishOnly": "bun run build",
-    "prepare": "husky",
-    "format": "prettier --write .",
-    "format:check": "prettier --check .",
-    "release": "release-it",
-    "release:dry-run": "release-it --dry-run",
-    "release:ci": "release-it --ci"
-  },
-  "engines": {
-    "node": ">=16.0.0",
-    "bun": ">=1.0.0"
-  },
-  "devDependencies": {
-    "@commitlint/cli": "^19.8.0",
-    "@commitlint/config-conventional": "^19.8.0",
-    "@release-it/conventional-changelog": "^10.0.1",
-    "@types/bun": "^1.2.11",
-    "@types/string-similarity": "^4.0.2",
-    "bun-plugin-dts": "^0.3.0",
-    "husky": "^9.1.7",
-    "prettier": "^3.5.3",
-    "release-it": "^19.0.1"
-  },
-  "peerDependencies": {
-    "@langchain/core": "^0.3.49",
-    "typescript": "^5"
-  },
-  "dependencies": {
-    "string-similarity": "^4.0.4"
-  }
->>>>>>> 3ffaf00d
 }